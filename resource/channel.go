package resource

import (
	"encoding/json"
	"errors"
<<<<<<< HEAD
	"sync"

	"github.com/andersfylling/disgord/discord"
=======
	"net/http"
	"sync"

	"github.com/andersfylling/disgord/discord"
	"github.com/andersfylling/disgord/httd"
>>>>>>> 1ac3535e
	"github.com/andersfylling/snowflake"
)

const (
	// Channel types
	// https://discordapp.com/developers/docs/resources/channel#channel-object-channel-types
	ChannelTypeGuildText uint = iota
	ChannelTypeDM
	ChannelTypeGuildVoice
	ChannelTypeGroupDM
	ChannelTypeGuildCategory
)

// ChannelMessager Methods required to create a new DM (or use an existing one) and send a DM.
type ChannelMessager interface {
	CreateMessage(*Message) error // TODO: check cache for `SEND_MESSAGES` and `SEND_TTS_MESSAGES` permissions before sending.
}

// Attachment https://discordapp.com/developers/docs/resources/channel#attachment-object
type Attachment struct {
	ID       snowflake.ID `json:"id"`
	Filename string       `json:"filename"`
	Size     uint         `json:"size"`
	URL      string       `json:"url"`
	ProxyURL string       `json:"proxy_url"`
	Height   uint         `json:"height"`
	Width    uint         `json:"width"`
}

// Overwrite: https://discordapp.com/developers/docs/resources/channel#overwrite-object
type PermissionOverwrite struct {
	ID    snowflake.ID `json:"id"`    // role or user id
	Type  string       `json:"type"`  // either `role` or `member`
	Allow int          `json:"allow"` // permission bit set
	Deny  int          `json:"deny"`  // permission bit set
}

func (pmo *PermissionOverwrite) Clear() {}

func NewChannel() *Channel {
	return &Channel{}
}

// Channel
type Channel struct {
	ID                   snowflake.ID          `json:"id"`
	Type                 uint                  `json:"type"`
	GuildID              snowflake.ID          `json:"guild_id,omitempty"`              // ?|
	Position             uint                  `json:"position,omitempty"`              // ?|
	PermissionOverwrites []PermissionOverwrite `json:"permission_overwrites,omitempty"` // ?|
	Name                 string                `json:"name,omitempty"`                  // ?|
	Topic                string                `json:"topic,omitempty"`                 // ?|
	NSFW                 bool                  `json:"nsfw,omitempty"`                  // ?|
	LastMessageID        snowflake.ID          `json:"last_message_id,omitempty"`       // ?|?, pointer
	Bitrate              uint                  `json:"bitrate,omitempty"`               // ?|
	UserLimit            uint                  `json:"user_limit,omitempty"`            // ?|
	Recipients           []*User               `json:"recipient,omitempty"`             // ?| , empty if not DM
	Icon                 string                `json:"icon,omitempty"`                  // ?|?, pointer
	OwnerID              snowflake.ID          `json:"owner_id,omitempty"`              // ?|
	ApplicationID        snowflake.ID          `json:"applicaiton_id,omitempty"`        // ?|
	ParentID             snowflake.ID          `json:"parent_id,omitempty"`             // ?|?, pointer
	LastPingTimestamp    discord.Timestamp     `json:"last_ping_timestamp,omitempty"`   // ?|

	mu sync.RWMutex `json:"-"`
}
type PartialChannel = Channel

func (c *Channel) Mention() string {
	return "<#" + c.ID.String() + ">"
}

func (c *Channel) Compare(other *Channel) bool {
	// eh
	return (c == nil && other == nil) || (other != nil && c.ID == other.ID)
}

func (c *Channel) Replicate(channel *Channel, recipients []*User) {
	// TODO: mutex is copied
	*c = *channel

	// WARNING: DM channels holds users. These should be fetched from cache.
	if recipients != nil && len(recipients) > 0 {
		c.Recipients = recipients
	} else {
		c.Recipients = []*User{}
	}
}

func (c *Channel) DeepCopy() *Channel {
	channel := NewChannel()

	c.mu.RLock()

	channel.ID = c.ID
	channel.Type = c.Type
	channel.GuildID = c.GuildID
	channel.Position = c.Position
	channel.PermissionOverwrites = c.PermissionOverwrites
	channel.Name = c.Name
	channel.Topic = c.Topic
	channel.NSFW = c.NSFW
	channel.LastMessageID = c.LastMessageID
	channel.Bitrate = c.Bitrate
	channel.UserLimit = c.UserLimit
	channel.Icon = c.Icon
	channel.OwnerID = c.OwnerID
	channel.ApplicationID = c.ApplicationID
	channel.ParentID = c.ParentID
	channel.LastPingTimestamp = c.LastPingTimestamp

	// add recipients if it's a DM
	if c.Type == ChannelTypeDM || c.Type == ChannelTypeGroupDM {
		for _, recipient := range c.Recipients {
			channel.Recipients = append(channel.Recipients, recipient.DeepCopy())
		}
	}

	c.mu.RUnlock()

	return channel
}

func (c *Channel) Clear() {
	// TODO
}

func (c *Channel) Update() {

}

func (c *Channel) Delete() {

}

func (c *Channel) Create() {
	// check if channel already exists.
}

func (c *Channel) SendMsgStr(client ChannelMessager, msgStr string) (msg *Message, err error) {
	return &Message{}, errors.New("not implemented")
}

func (c *Channel) SendMsg(client ChannelMessager, msg *Message) (err error) {
	return errors.New("not implemented")
<<<<<<< HEAD
=======
}

// ReqGetChannel [GET]    Get a channel by ID. Returns a channel object.
// Endpoint               /channels/{channel.id}
// Rate limiter [MAJOR]   /channels/{channel.id}
// Discord documentation  https://discordapp.com/developers/docs/resources/channel#get-channel
// Reviewed               2018-06-07
// Comment                -
func ReqGetChannel(requester httd.Getter, channelID snowflake.ID) (ret *Channel, err error) {
	if channelID.Empty() {
		return nil, errors.New("not a valid snowflake")
	}

	details := &httd.Request{
		Ratelimiter: httd.RatelimitChannel(channelID),
		Endpoint:    "/channels/" + channelID.String(),
	}
	resp, err := requester.Get(details)
	if err != nil {
		return
	}
	defer resp.Body.Close()

	err = json.NewDecoder(resp.Body).Decode(ret)
	return
}

// ModifyChannelParams https://discordapp.com/developers/docs/resources/channel#modify-channel-json-params
type ModifyChannelParams = Channel

// ReqModifyChannel [PUT/PATCH] Update a channels settings. Requires the 'MANAGE_CHANNELS' permission for the guild.
//                              Returns a channel on success, and a 400 BAD REQUEST on invalid parameters. Fires a
//                              Channel Update Gateway event. If modifying a category, individual Channel Update
//                              events will fire for each child channel that also changes. For the PATCH method,
//                              all the JSON Params are optional.
// Endpoint                     /channels/{channel.id}
// Rate limiter [MAJOR]         /channels/{channel.id}
// Discord documentation        https://discordapp.com/developers/docs/resources/channel#modify-channel
// Reviewed                     2018-06-07
// Comment                      andersfylling: only implemented the patch method, as its parameters are optional.
func ReqModifyChannel(client httd.Patcher, changes *ModifyChannelParams) (ret *Channel, err error) {
	if changes.ID.Empty() {
		err = errors.New("not a valid snowflake")
		return
	}

	details := &httd.Request{
		Ratelimiter: httd.RatelimitChannel(changes.ID),
		Endpoint:    "/channels/" + changes.ID.String(),
	}
	resp, err := client.Patch(details)
	if err != nil {
		return
	}
	defer resp.Body.Close()

	err = json.NewDecoder(resp.Body).Decode(ret)
	return
}

// ReqDeleteChannel [DELETE]  Delete a channel, or close a private message. Requires the 'MANAGE_CHANNELS'
//                            permission for the guild. Deleting a category does not delete its child
//                            channels; they will have their parent_id removed and a Channel Update Gateway
//                            event will fire for each of them. Returns a channel object on success. Fires a
//                            Channel Delete Gateway event.
// Endpoint                   /channels/{channel.id}
// Rate limiter [MAJOR]       /channels/{channel.id}
// Discord documentation      https://discordapp.com/developers/docs/resources/channel#deleteclose-channel
// Reviewed                   2018-06-07
// Comment                    Deleting a guild channel cannot be undone. Use this with caution, as it
//                            is impossible to undo this action when performed on a guild channel. In
//                            contrast, when used with a private message, it is possible to undo the
//                            action by opening a private message with the recipient again.
func ReqDeleteChannel(client httd.Deleter, channelID snowflake.ID) (err error) {
	if channelID.Empty() {
		err = errors.New("not a valid snowflake")
		return
	}

	details := &httd.Request{
		Ratelimiter: httd.RatelimitChannel(channelID),
		Endpoint:    "/channels/" + channelID.String(),
	}
	resp, err := client.Delete(details)
	if err != nil {
		return
	}
	defer resp.Body.Close()
	if resp.StatusCode != http.StatusNoContent {
		msg := "unexpected http response code. Got " + resp.Status + ", wants " + http.StatusText(http.StatusNoContent)
		err = errors.New(msg)
	}

	return
}

// ReqEditChannelPermissionsParams https://discordapp.com/developers/docs/resources/channel#edit-channel-permissions-json-params
type ReqEditChannelPermissionsParams struct {
	Allow int    `json:"allow"` // the bitwise value of all allowed permissions
	Deny  int    `json:"deny"`  // the bitwise value of all disallowed permissions
	Type  string `json:"type"`  // "member" for a user or "role" for a role
}

// ReqEditChannelPermissions [PUT]  Edit the channel permission overwrites for a user or role in a channel.
//                                  Only usable for guild channels. Requires the 'MANAGE_ROLES' permission.
//                                  Returns a 204 empty response on success. For more information about
//                                  permissions, see permissions.
// Endpoint                         /channels/{channel.id}/permissions/{overwrite.id}
// Rate limiter [MAJOR]             /channels/{channel.id}
// Discord documentation            https://discordapp.com/developers/docs/resources/channel#edit-channel-permissions
// Reviewed                         2018-06-07
// Comment                          -
func ReqEditChannelPermissions(client httd.Puter, chanID, overwriteID snowflake.ID, params *ReqEditChannelPermissionsParams) (err error) {
	if chanID.Empty() {
		return errors.New("channelID must be set to target the correct channel")
	}
	if overwriteID.Empty() {
		return errors.New("overwriteID must be set to target the specific channel permissions")
	}

	details := &httd.Request{
		Ratelimiter: httd.RatelimitChannel(chanID),
		Endpoint:    "/channels/" + chanID.String() + "/permissions/" + overwriteID.String(),
	}
	resp, err := client.Put(details)
	if err != nil {
		return
	}
	defer resp.Body.Close()

	if resp.StatusCode != http.StatusNoContent {
		msg := "unexpected http response code. Got " + resp.Status + ", wants " + http.StatusText(http.StatusNoContent)
		err = errors.New(msg)
	}
	return
}

// ReqGetChannelInvites [GET] Returns a list of invite objects (with invite metadata) for the channel.
//                            Only usable for guild channels. Requires the 'MANAGE_CHANNELS' permission.
// Endpoint                   /channels/{channel.id}/invites
// Rate limiter [MAJOR]       /channels/{channel.id}
// Discord documentation      https://discordapp.com/developers/docs/resources/channel#get-channel-invites
// Reviewed                   2018-06-07
// Comment                    -
func ReqGetChannelInvites(client httd.Getter, channelID snowflake.ID) (ret []*Invite, err error) {
	if channelID.Empty() {
		err = errors.New("channelID must be set to target the correct channel")
		return
	}

	details := &httd.Request{
		Ratelimiter: httd.RatelimitChannel(channelID),
		Endpoint:    "/channels/" + channelID.String() + "/invites",
	}
	resp, err := client.Get(details)
	if err != nil {
		return
	}
	defer resp.Body.Close()

	err = json.NewDecoder(resp.Body).Decode(ret)
	return
}

// ReqCreateChannelInvitesParams https://discordapp.com/developers/docs/resources/channel#create-channel-invite-json-params
type ReqCreateChannelInvitesParams struct {
	MaxAge    int  `json:"max_age,omitempty"`   // duration of invite in seconds before expiry, or 0 for never. default 86400 (24 hours)
	MaxUses   int  `json:"max_uses,omitempty"`  // max number of uses or 0 for unlimited. default 0
	Temporary bool `json:"temporary,omitempty"` // whether this invite only grants temporary membership. default false
	Unique    bool `json:"unique,omitempty"`    // if true, don't try to reuse a similar invite (useful for creating many unique one time use invites). default false
}

// ReqCreateChannelInvites [POST] Create a new invite object for the channel. Only usable for guild channels.
//                                Requires the CREATE_INSTANT_INVITE permission. All JSON paramaters for this
//                                route are optional, however the request body is not. If you are not sending
//                                any fields, you still have to send an empty JSON object ({}).
//                                Returns an invite object.
// Endpoint                       /channels/{channel.id}/invites
// Rate limiter [MAJOR]           /channels/{channel.id}
// Discord documentation          https://discordapp.com/developers/docs/resources/channel#create-channel-invite
// Reviewed                       2018-06-07
// Comment                        -
func ReqCreateChannelInvites(client httd.Poster, channelID snowflake.ID, params *ReqCreateChannelInvitesParams) (ret *Invite, err error) {
	if channelID.Empty() {
		err = errors.New("channelID must be set to target the correct channel")
		return
	}
	if params == nil {
		params = &ReqCreateChannelInvitesParams{} // have to send an empty JSON object ({})
	}

	details := &httd.Request{
		Ratelimiter: httd.RatelimitChannel(channelID),
		Endpoint:    "/channels/" + channelID.String() + "/invites",
	}
	resp, err := client.Post(details)
	if err != nil {
		return
	}
	defer resp.Body.Close()

	err = json.NewDecoder(resp.Body).Decode(ret)
	return
}

// ReqDeleteChannelPermission [DELETE]  Delete a channel permission overwrite for a user or role in a channel.
//                                      Only usable for guild channels. Requires the 'MANAGE_ROLES' permission.
//                                      Returns a 204 empty response on success. For more information about
//                                      permissions, see permissions:
//                                      https://discordapp.com/developers/docs/topics/permissions#permissions
// Endpoint                             /channels/{channel.id}/permissions/{overwrite.id}
// Rate limiter [MAJOR]                 /channels/{channel.id}
// Discord documentation                https://discordapp.com/developers/docs/resources/channel#delete-channel-permission
// Reviewed                             2018-06-07
// Comment                              -
func ReqDeleteChannelPermission(client httd.Deleter, channelID, overwriteID snowflake.ID) (err error) {
	if channelID.Empty() {
		return errors.New("channelID must be set to target the correct channel")
	}
	if overwriteID.Empty() {
		return errors.New("overwriteID must be set to target the specific channel permissions")
	}

	details := &httd.Request{
		Ratelimiter: httd.RatelimitChannel(channelID),
		Endpoint:    "/channels/" + channelID.String() + "/permissions/" + overwriteID.String(),
	}
	resp, err := client.Delete(details)
	if err != nil {
		return
	}
	defer resp.Body.Close()

	if resp.StatusCode != http.StatusNoContent {
		msg := "unexpected http response code. Got " + resp.Status + ", wants " + http.StatusText(http.StatusNoContent)
		err = errors.New(msg)
	}
	return
}

// ReqTriggerTypingIndicator [POST] Post a typing indicator for the specified channel. Generally bots should
//                                  not implement this route. However, if a bot is responding to a command and
//                                  expects the computation to take a few seconds, this endpoint may be called
//                                  to let the user know that the bot is processing their message. Returns a 204
//                                  empty response on success. Fires a Typing Start Gateway event.
// Endpoint                         /channels/{channel.id}/typing
// Rate limiter [MAJOR]             /channels/{channel.id}
// Discord documentation            https://discordapp.com/developers/docs/resources/channel#trigger-typing-indicator
// Reviewed                         2018-06-10
// Comment                          -
func ReqTriggerTypingIndicator(client httd.Poster, channelID snowflake.ID) (err error) {

	details := &httd.Request{
		Ratelimiter: httd.RatelimitChannel(channelID),
		Endpoint:    "/channels/" + channelID.String() + "/typing",
	}
	resp, err := client.Post(details)
	if err != nil {
		return
	}
	defer resp.Body.Close()

	if resp.StatusCode != http.StatusNoContent {
		msg := "unexpected http response code. Got " + resp.Status + ", wants " + http.StatusText(http.StatusNoContent)
		err = errors.New(msg)
	}
	return
}

// ReqGetPinnedMessages [GET] Returns all pinned messages in the channel as an array of message objects.
// Endpoint                   /channels/{channel.id}/pins
// Rate limiter [MAJOR]       /channels/{channel.id}
// Discord documentation      https://discordapp.com/developers/docs/resources/channel#get-pinned-messages
// Reviewed                   2018-06-10
// Comment                    -
func ReqGetPinnedMessages(client httd.Getter, channelID snowflake.ID) (ret []*Message, err error) {

	details := &httd.Request{
		Ratelimiter: httd.RatelimitChannel(channelID),
		Endpoint:    "/channels/" + channelID.String() + "/pins",
	}
	resp, err := client.Get(details)
	if err != nil {
		return
	}
	defer resp.Body.Close()

	err = json.NewDecoder(resp.Body).Decode(ret)
	return
}

// ReqAddPinnedChannelMessage [GET] Pin a message in a channel. Requires the 'MANAGE_MESSAGES' permission.
//                                  Returns a 204 empty response on success.
// Endpoint                         /channels/{channel.id}/pins/{message.id}
// Rate limiter [MAJOR]             /channels/{channel.id}
// Discord documentation            https://discordapp.com/developers/docs/resources/channel#add-pinned-channel-message
// Reviewed                         2018-06-10
// Comment                          -
func ReqAddPinnedChannelMessage(client httd.Puter, channelID, msgID snowflake.ID) (err error) {

	details := &httd.Request{
		Ratelimiter: httd.RatelimitChannel(channelID),
		Endpoint:    "/channels/" + channelID.String() + "/pints/" + msgID.String(),
	}
	resp, err := client.Put(details)
	if err != nil {
		return
	}
	defer resp.Body.Close()

	if resp.StatusCode != http.StatusNoContent {
		msg := "unexpected http response code. Got " + resp.Status + ", wants " + http.StatusText(http.StatusNoContent)
		err = errors.New(msg)
	}
	return
}

// ReqDeletePinnedChannelMessage [DELETE] Delete a pinned message in a channel. Requires the 'MANAGE_MESSAGES'
//                                        permission. Returns a 204 empty response on success.
//                                        Returns a 204 empty response on success.
// Endpoint                               /channels/{channel.id}/pins/{message.id}
// Rate limiter [MAJOR]                   /channels/{channel.id}
// Discord documentation                  https://discordapp.com/developers/docs/resources/channel#delete-pinned-channel-message
// Reviewed                               2018-06-10
// Comment                                -
func ReqDeletePinnedChannelMessage(client httd.Deleter, channelID, msgID snowflake.ID) (err error) {
	if channelID.Empty() {
		return errors.New("channelID must be set to target the correct channel")
	}
	if msgID.Empty() {
		return errors.New("messageID must be set to target the specific channel message")
	}

	details := &httd.Request{
		Ratelimiter: httd.RatelimitChannel(channelID),
		Endpoint:    "/channels/" + channelID.String() + "/pins/" + msgID.String(),
	}
	resp, err := client.Delete(details)
	if err != nil {
		return
	}
	defer resp.Body.Close()

	if resp.StatusCode != http.StatusNoContent {
		msg := "unexpected http response code. Got " + resp.Status + ", wants " + http.StatusText(http.StatusNoContent)
		err = errors.New(msg)
	}
	return
}

type ReqGroupDMAddRecipientParams struct {
	AccessToken string `json:"access_token"` // access token of a user that has granted your app the gdm.join scope
	Nickname    string `json:"nick"`         // nickname of the user being added
}

// ReqGroupDMAddRecipient [PUT] Adds a recipient to a Group DM using their access token.
//                              Returns a 204 empty response on success.
// Endpoint                     /channels/{channel.id}/recipients/{user.id}
// Rate limiter [MAJOR]         /channels/{channel.id}
// Discord documentation        https://discordapp.com/developers/docs/resources/channel#group-dm-add-recipient
// Reviewed                     2018-06-10
// Comment                      -
func ReqGroupDMAddRecipient(client httd.Puter, channelID, userID snowflake.ID, params *ReqGroupDMAddRecipientParams) (err error) {
	if channelID.Empty() {
		return errors.New("channelID must be set to target the correct channel")
	}
	if userID.Empty() {
		return errors.New("userID must be set to target the specific recipient")
	}

	details := &httd.Request{
		Ratelimiter: httd.RatelimitChannel(channelID),
		Endpoint:    "/channels/" + channelID.String() + "/recipients/" + userID.String(),
	}
	resp, err := client.Put(details)
	if err != nil {
		return
	}
	defer resp.Body.Close()

	if resp.StatusCode != http.StatusNoContent {
		msg := "unexpected http response code. Got " + resp.Status + ", wants " + http.StatusText(http.StatusNoContent)
		err = errors.New(msg)
	}
	return
}

// ReqGroupDMRemoveRecipient [DELETE] Removes a recipient from a Group DM.
//                                    Returns a 204 empty response on success.
// Endpoint                           /channels/{channel.id}/recipients/{user.id}
// Rate limiter [MAJOR]               /channels/{channel.id}
// Discord documentation              https://discordapp.com/developers/docs/resources/channel#group-dm-remove-recipient
// Reviewed                           2018-06-10
// Comment                            -
func ReqGroupDMRemoveRecipient(client httd.Deleter, channelID, userID snowflake.ID) (err error) {
	if channelID.Empty() {
		return errors.New("channelID must be set to target the correct channel")
	}
	if userID.Empty() {
		return errors.New("userID must be set to target the specific recipient")
	}

	details := &httd.Request{
		Ratelimiter: httd.RatelimitChannel(channelID),
		Endpoint:    "/channels/" + channelID.String() + "/recipients/" + userID.String(),
	}
	resp, err := client.Delete(details)
	if err != nil {
		return
	}
	defer resp.Body.Close()

	if resp.StatusCode != http.StatusNoContent {
		msg := "unexpected http response code. Got " + resp.Status + ", wants " + http.StatusText(http.StatusNoContent)
		err = errors.New(msg)
	}
	return
>>>>>>> 1ac3535e
}<|MERGE_RESOLUTION|>--- conflicted
+++ resolved
@@ -3,17 +3,9 @@
 import (
 	"encoding/json"
 	"errors"
-<<<<<<< HEAD
 	"sync"
 
 	"github.com/andersfylling/disgord/discord"
-=======
-	"net/http"
-	"sync"
-
-	"github.com/andersfylling/disgord/discord"
-	"github.com/andersfylling/disgord/httd"
->>>>>>> 1ac3535e
 	"github.com/andersfylling/snowflake"
 )
 
@@ -158,424 +150,4 @@
 
 func (c *Channel) SendMsg(client ChannelMessager, msg *Message) (err error) {
 	return errors.New("not implemented")
-<<<<<<< HEAD
-=======
-}
-
-// ReqGetChannel [GET]    Get a channel by ID. Returns a channel object.
-// Endpoint               /channels/{channel.id}
-// Rate limiter [MAJOR]   /channels/{channel.id}
-// Discord documentation  https://discordapp.com/developers/docs/resources/channel#get-channel
-// Reviewed               2018-06-07
-// Comment                -
-func ReqGetChannel(requester httd.Getter, channelID snowflake.ID) (ret *Channel, err error) {
-	if channelID.Empty() {
-		return nil, errors.New("not a valid snowflake")
-	}
-
-	details := &httd.Request{
-		Ratelimiter: httd.RatelimitChannel(channelID),
-		Endpoint:    "/channels/" + channelID.String(),
-	}
-	resp, err := requester.Get(details)
-	if err != nil {
-		return
-	}
-	defer resp.Body.Close()
-
-	err = json.NewDecoder(resp.Body).Decode(ret)
-	return
-}
-
-// ModifyChannelParams https://discordapp.com/developers/docs/resources/channel#modify-channel-json-params
-type ModifyChannelParams = Channel
-
-// ReqModifyChannel [PUT/PATCH] Update a channels settings. Requires the 'MANAGE_CHANNELS' permission for the guild.
-//                              Returns a channel on success, and a 400 BAD REQUEST on invalid parameters. Fires a
-//                              Channel Update Gateway event. If modifying a category, individual Channel Update
-//                              events will fire for each child channel that also changes. For the PATCH method,
-//                              all the JSON Params are optional.
-// Endpoint                     /channels/{channel.id}
-// Rate limiter [MAJOR]         /channels/{channel.id}
-// Discord documentation        https://discordapp.com/developers/docs/resources/channel#modify-channel
-// Reviewed                     2018-06-07
-// Comment                      andersfylling: only implemented the patch method, as its parameters are optional.
-func ReqModifyChannel(client httd.Patcher, changes *ModifyChannelParams) (ret *Channel, err error) {
-	if changes.ID.Empty() {
-		err = errors.New("not a valid snowflake")
-		return
-	}
-
-	details := &httd.Request{
-		Ratelimiter: httd.RatelimitChannel(changes.ID),
-		Endpoint:    "/channels/" + changes.ID.String(),
-	}
-	resp, err := client.Patch(details)
-	if err != nil {
-		return
-	}
-	defer resp.Body.Close()
-
-	err = json.NewDecoder(resp.Body).Decode(ret)
-	return
-}
-
-// ReqDeleteChannel [DELETE]  Delete a channel, or close a private message. Requires the 'MANAGE_CHANNELS'
-//                            permission for the guild. Deleting a category does not delete its child
-//                            channels; they will have their parent_id removed and a Channel Update Gateway
-//                            event will fire for each of them. Returns a channel object on success. Fires a
-//                            Channel Delete Gateway event.
-// Endpoint                   /channels/{channel.id}
-// Rate limiter [MAJOR]       /channels/{channel.id}
-// Discord documentation      https://discordapp.com/developers/docs/resources/channel#deleteclose-channel
-// Reviewed                   2018-06-07
-// Comment                    Deleting a guild channel cannot be undone. Use this with caution, as it
-//                            is impossible to undo this action when performed on a guild channel. In
-//                            contrast, when used with a private message, it is possible to undo the
-//                            action by opening a private message with the recipient again.
-func ReqDeleteChannel(client httd.Deleter, channelID snowflake.ID) (err error) {
-	if channelID.Empty() {
-		err = errors.New("not a valid snowflake")
-		return
-	}
-
-	details := &httd.Request{
-		Ratelimiter: httd.RatelimitChannel(channelID),
-		Endpoint:    "/channels/" + channelID.String(),
-	}
-	resp, err := client.Delete(details)
-	if err != nil {
-		return
-	}
-	defer resp.Body.Close()
-	if resp.StatusCode != http.StatusNoContent {
-		msg := "unexpected http response code. Got " + resp.Status + ", wants " + http.StatusText(http.StatusNoContent)
-		err = errors.New(msg)
-	}
-
-	return
-}
-
-// ReqEditChannelPermissionsParams https://discordapp.com/developers/docs/resources/channel#edit-channel-permissions-json-params
-type ReqEditChannelPermissionsParams struct {
-	Allow int    `json:"allow"` // the bitwise value of all allowed permissions
-	Deny  int    `json:"deny"`  // the bitwise value of all disallowed permissions
-	Type  string `json:"type"`  // "member" for a user or "role" for a role
-}
-
-// ReqEditChannelPermissions [PUT]  Edit the channel permission overwrites for a user or role in a channel.
-//                                  Only usable for guild channels. Requires the 'MANAGE_ROLES' permission.
-//                                  Returns a 204 empty response on success. For more information about
-//                                  permissions, see permissions.
-// Endpoint                         /channels/{channel.id}/permissions/{overwrite.id}
-// Rate limiter [MAJOR]             /channels/{channel.id}
-// Discord documentation            https://discordapp.com/developers/docs/resources/channel#edit-channel-permissions
-// Reviewed                         2018-06-07
-// Comment                          -
-func ReqEditChannelPermissions(client httd.Puter, chanID, overwriteID snowflake.ID, params *ReqEditChannelPermissionsParams) (err error) {
-	if chanID.Empty() {
-		return errors.New("channelID must be set to target the correct channel")
-	}
-	if overwriteID.Empty() {
-		return errors.New("overwriteID must be set to target the specific channel permissions")
-	}
-
-	details := &httd.Request{
-		Ratelimiter: httd.RatelimitChannel(chanID),
-		Endpoint:    "/channels/" + chanID.String() + "/permissions/" + overwriteID.String(),
-	}
-	resp, err := client.Put(details)
-	if err != nil {
-		return
-	}
-	defer resp.Body.Close()
-
-	if resp.StatusCode != http.StatusNoContent {
-		msg := "unexpected http response code. Got " + resp.Status + ", wants " + http.StatusText(http.StatusNoContent)
-		err = errors.New(msg)
-	}
-	return
-}
-
-// ReqGetChannelInvites [GET] Returns a list of invite objects (with invite metadata) for the channel.
-//                            Only usable for guild channels. Requires the 'MANAGE_CHANNELS' permission.
-// Endpoint                   /channels/{channel.id}/invites
-// Rate limiter [MAJOR]       /channels/{channel.id}
-// Discord documentation      https://discordapp.com/developers/docs/resources/channel#get-channel-invites
-// Reviewed                   2018-06-07
-// Comment                    -
-func ReqGetChannelInvites(client httd.Getter, channelID snowflake.ID) (ret []*Invite, err error) {
-	if channelID.Empty() {
-		err = errors.New("channelID must be set to target the correct channel")
-		return
-	}
-
-	details := &httd.Request{
-		Ratelimiter: httd.RatelimitChannel(channelID),
-		Endpoint:    "/channels/" + channelID.String() + "/invites",
-	}
-	resp, err := client.Get(details)
-	if err != nil {
-		return
-	}
-	defer resp.Body.Close()
-
-	err = json.NewDecoder(resp.Body).Decode(ret)
-	return
-}
-
-// ReqCreateChannelInvitesParams https://discordapp.com/developers/docs/resources/channel#create-channel-invite-json-params
-type ReqCreateChannelInvitesParams struct {
-	MaxAge    int  `json:"max_age,omitempty"`   // duration of invite in seconds before expiry, or 0 for never. default 86400 (24 hours)
-	MaxUses   int  `json:"max_uses,omitempty"`  // max number of uses or 0 for unlimited. default 0
-	Temporary bool `json:"temporary,omitempty"` // whether this invite only grants temporary membership. default false
-	Unique    bool `json:"unique,omitempty"`    // if true, don't try to reuse a similar invite (useful for creating many unique one time use invites). default false
-}
-
-// ReqCreateChannelInvites [POST] Create a new invite object for the channel. Only usable for guild channels.
-//                                Requires the CREATE_INSTANT_INVITE permission. All JSON paramaters for this
-//                                route are optional, however the request body is not. If you are not sending
-//                                any fields, you still have to send an empty JSON object ({}).
-//                                Returns an invite object.
-// Endpoint                       /channels/{channel.id}/invites
-// Rate limiter [MAJOR]           /channels/{channel.id}
-// Discord documentation          https://discordapp.com/developers/docs/resources/channel#create-channel-invite
-// Reviewed                       2018-06-07
-// Comment                        -
-func ReqCreateChannelInvites(client httd.Poster, channelID snowflake.ID, params *ReqCreateChannelInvitesParams) (ret *Invite, err error) {
-	if channelID.Empty() {
-		err = errors.New("channelID must be set to target the correct channel")
-		return
-	}
-	if params == nil {
-		params = &ReqCreateChannelInvitesParams{} // have to send an empty JSON object ({})
-	}
-
-	details := &httd.Request{
-		Ratelimiter: httd.RatelimitChannel(channelID),
-		Endpoint:    "/channels/" + channelID.String() + "/invites",
-	}
-	resp, err := client.Post(details)
-	if err != nil {
-		return
-	}
-	defer resp.Body.Close()
-
-	err = json.NewDecoder(resp.Body).Decode(ret)
-	return
-}
-
-// ReqDeleteChannelPermission [DELETE]  Delete a channel permission overwrite for a user or role in a channel.
-//                                      Only usable for guild channels. Requires the 'MANAGE_ROLES' permission.
-//                                      Returns a 204 empty response on success. For more information about
-//                                      permissions, see permissions:
-//                                      https://discordapp.com/developers/docs/topics/permissions#permissions
-// Endpoint                             /channels/{channel.id}/permissions/{overwrite.id}
-// Rate limiter [MAJOR]                 /channels/{channel.id}
-// Discord documentation                https://discordapp.com/developers/docs/resources/channel#delete-channel-permission
-// Reviewed                             2018-06-07
-// Comment                              -
-func ReqDeleteChannelPermission(client httd.Deleter, channelID, overwriteID snowflake.ID) (err error) {
-	if channelID.Empty() {
-		return errors.New("channelID must be set to target the correct channel")
-	}
-	if overwriteID.Empty() {
-		return errors.New("overwriteID must be set to target the specific channel permissions")
-	}
-
-	details := &httd.Request{
-		Ratelimiter: httd.RatelimitChannel(channelID),
-		Endpoint:    "/channels/" + channelID.String() + "/permissions/" + overwriteID.String(),
-	}
-	resp, err := client.Delete(details)
-	if err != nil {
-		return
-	}
-	defer resp.Body.Close()
-
-	if resp.StatusCode != http.StatusNoContent {
-		msg := "unexpected http response code. Got " + resp.Status + ", wants " + http.StatusText(http.StatusNoContent)
-		err = errors.New(msg)
-	}
-	return
-}
-
-// ReqTriggerTypingIndicator [POST] Post a typing indicator for the specified channel. Generally bots should
-//                                  not implement this route. However, if a bot is responding to a command and
-//                                  expects the computation to take a few seconds, this endpoint may be called
-//                                  to let the user know that the bot is processing their message. Returns a 204
-//                                  empty response on success. Fires a Typing Start Gateway event.
-// Endpoint                         /channels/{channel.id}/typing
-// Rate limiter [MAJOR]             /channels/{channel.id}
-// Discord documentation            https://discordapp.com/developers/docs/resources/channel#trigger-typing-indicator
-// Reviewed                         2018-06-10
-// Comment                          -
-func ReqTriggerTypingIndicator(client httd.Poster, channelID snowflake.ID) (err error) {
-
-	details := &httd.Request{
-		Ratelimiter: httd.RatelimitChannel(channelID),
-		Endpoint:    "/channels/" + channelID.String() + "/typing",
-	}
-	resp, err := client.Post(details)
-	if err != nil {
-		return
-	}
-	defer resp.Body.Close()
-
-	if resp.StatusCode != http.StatusNoContent {
-		msg := "unexpected http response code. Got " + resp.Status + ", wants " + http.StatusText(http.StatusNoContent)
-		err = errors.New(msg)
-	}
-	return
-}
-
-// ReqGetPinnedMessages [GET] Returns all pinned messages in the channel as an array of message objects.
-// Endpoint                   /channels/{channel.id}/pins
-// Rate limiter [MAJOR]       /channels/{channel.id}
-// Discord documentation      https://discordapp.com/developers/docs/resources/channel#get-pinned-messages
-// Reviewed                   2018-06-10
-// Comment                    -
-func ReqGetPinnedMessages(client httd.Getter, channelID snowflake.ID) (ret []*Message, err error) {
-
-	details := &httd.Request{
-		Ratelimiter: httd.RatelimitChannel(channelID),
-		Endpoint:    "/channels/" + channelID.String() + "/pins",
-	}
-	resp, err := client.Get(details)
-	if err != nil {
-		return
-	}
-	defer resp.Body.Close()
-
-	err = json.NewDecoder(resp.Body).Decode(ret)
-	return
-}
-
-// ReqAddPinnedChannelMessage [GET] Pin a message in a channel. Requires the 'MANAGE_MESSAGES' permission.
-//                                  Returns a 204 empty response on success.
-// Endpoint                         /channels/{channel.id}/pins/{message.id}
-// Rate limiter [MAJOR]             /channels/{channel.id}
-// Discord documentation            https://discordapp.com/developers/docs/resources/channel#add-pinned-channel-message
-// Reviewed                         2018-06-10
-// Comment                          -
-func ReqAddPinnedChannelMessage(client httd.Puter, channelID, msgID snowflake.ID) (err error) {
-
-	details := &httd.Request{
-		Ratelimiter: httd.RatelimitChannel(channelID),
-		Endpoint:    "/channels/" + channelID.String() + "/pints/" + msgID.String(),
-	}
-	resp, err := client.Put(details)
-	if err != nil {
-		return
-	}
-	defer resp.Body.Close()
-
-	if resp.StatusCode != http.StatusNoContent {
-		msg := "unexpected http response code. Got " + resp.Status + ", wants " + http.StatusText(http.StatusNoContent)
-		err = errors.New(msg)
-	}
-	return
-}
-
-// ReqDeletePinnedChannelMessage [DELETE] Delete a pinned message in a channel. Requires the 'MANAGE_MESSAGES'
-//                                        permission. Returns a 204 empty response on success.
-//                                        Returns a 204 empty response on success.
-// Endpoint                               /channels/{channel.id}/pins/{message.id}
-// Rate limiter [MAJOR]                   /channels/{channel.id}
-// Discord documentation                  https://discordapp.com/developers/docs/resources/channel#delete-pinned-channel-message
-// Reviewed                               2018-06-10
-// Comment                                -
-func ReqDeletePinnedChannelMessage(client httd.Deleter, channelID, msgID snowflake.ID) (err error) {
-	if channelID.Empty() {
-		return errors.New("channelID must be set to target the correct channel")
-	}
-	if msgID.Empty() {
-		return errors.New("messageID must be set to target the specific channel message")
-	}
-
-	details := &httd.Request{
-		Ratelimiter: httd.RatelimitChannel(channelID),
-		Endpoint:    "/channels/" + channelID.String() + "/pins/" + msgID.String(),
-	}
-	resp, err := client.Delete(details)
-	if err != nil {
-		return
-	}
-	defer resp.Body.Close()
-
-	if resp.StatusCode != http.StatusNoContent {
-		msg := "unexpected http response code. Got " + resp.Status + ", wants " + http.StatusText(http.StatusNoContent)
-		err = errors.New(msg)
-	}
-	return
-}
-
-type ReqGroupDMAddRecipientParams struct {
-	AccessToken string `json:"access_token"` // access token of a user that has granted your app the gdm.join scope
-	Nickname    string `json:"nick"`         // nickname of the user being added
-}
-
-// ReqGroupDMAddRecipient [PUT] Adds a recipient to a Group DM using their access token.
-//                              Returns a 204 empty response on success.
-// Endpoint                     /channels/{channel.id}/recipients/{user.id}
-// Rate limiter [MAJOR]         /channels/{channel.id}
-// Discord documentation        https://discordapp.com/developers/docs/resources/channel#group-dm-add-recipient
-// Reviewed                     2018-06-10
-// Comment                      -
-func ReqGroupDMAddRecipient(client httd.Puter, channelID, userID snowflake.ID, params *ReqGroupDMAddRecipientParams) (err error) {
-	if channelID.Empty() {
-		return errors.New("channelID must be set to target the correct channel")
-	}
-	if userID.Empty() {
-		return errors.New("userID must be set to target the specific recipient")
-	}
-
-	details := &httd.Request{
-		Ratelimiter: httd.RatelimitChannel(channelID),
-		Endpoint:    "/channels/" + channelID.String() + "/recipients/" + userID.String(),
-	}
-	resp, err := client.Put(details)
-	if err != nil {
-		return
-	}
-	defer resp.Body.Close()
-
-	if resp.StatusCode != http.StatusNoContent {
-		msg := "unexpected http response code. Got " + resp.Status + ", wants " + http.StatusText(http.StatusNoContent)
-		err = errors.New(msg)
-	}
-	return
-}
-
-// ReqGroupDMRemoveRecipient [DELETE] Removes a recipient from a Group DM.
-//                                    Returns a 204 empty response on success.
-// Endpoint                           /channels/{channel.id}/recipients/{user.id}
-// Rate limiter [MAJOR]               /channels/{channel.id}
-// Discord documentation              https://discordapp.com/developers/docs/resources/channel#group-dm-remove-recipient
-// Reviewed                           2018-06-10
-// Comment                            -
-func ReqGroupDMRemoveRecipient(client httd.Deleter, channelID, userID snowflake.ID) (err error) {
-	if channelID.Empty() {
-		return errors.New("channelID must be set to target the correct channel")
-	}
-	if userID.Empty() {
-		return errors.New("userID must be set to target the specific recipient")
-	}
-
-	details := &httd.Request{
-		Ratelimiter: httd.RatelimitChannel(channelID),
-		Endpoint:    "/channels/" + channelID.String() + "/recipients/" + userID.String(),
-	}
-	resp, err := client.Delete(details)
-	if err != nil {
-		return
-	}
-	defer resp.Body.Close()
-
-	if resp.StatusCode != http.StatusNoContent {
-		msg := "unexpected http response code. Got " + resp.Status + ", wants " + http.StatusText(http.StatusNoContent)
-		err = errors.New(msg)
-	}
-	return
->>>>>>> 1ac3535e
 }